--- conflicted
+++ resolved
@@ -14,7 +14,6 @@
 	return ConfigUpdater{client: client}
 }
 
-<<<<<<< HEAD
 func (u *ConfigUpdater) UpdateLocalConfig(ctx context.Context, local baseConfig) error {
 	if err := u.UpdateLocalApiConfig(ctx, local.ProjectId, &local.Api); err != nil {
 		return err
@@ -22,12 +21,8 @@
 	return nil
 }
 
-func (u *ConfigUpdater) UpdateRemoteConfig(ctx context.Context, remote baseConfig) error {
-	if err := u.UpdateApiConfig(ctx, remote.ProjectId, remote.Api); err != nil {
-=======
 func (u *ConfigUpdater) UpdateRemoteConfig(ctx context.Context, remote baseConfig, filter ...func(string) bool) error {
 	if err := u.UpdateApiConfig(ctx, remote.ProjectId, remote.Api, filter...); err != nil {
->>>>>>> 2185b1ca
 		return err
 	}
 	if err := u.UpdateDbConfig(ctx, remote.ProjectId, remote.Db, filter...); err != nil {
@@ -43,150 +38,4 @@
 		return err
 	}
 	return nil
-<<<<<<< HEAD
-=======
-}
-
-func (u *ConfigUpdater) UpdateApiConfig(ctx context.Context, projectRef string, c api, filter ...func(string) bool) error {
-	apiConfig, err := u.client.V1GetPostgrestServiceConfigWithResponse(ctx, projectRef)
-	if err != nil {
-		return errors.Errorf("failed to read API config: %w", err)
-	} else if apiConfig.JSON200 == nil {
-		return errors.Errorf("unexpected status %d: %s", apiConfig.StatusCode(), string(apiConfig.Body))
-	}
-	apiDiff, err := c.DiffWithRemote(*apiConfig.JSON200)
-	if err != nil {
-		return err
-	} else if len(apiDiff) == 0 {
-		fmt.Fprintln(os.Stderr, "Remote API config is up to date.")
-		return nil
-	}
-	fmt.Fprintln(os.Stderr, "Updating API service with config:", string(apiDiff))
-	for _, keep := range filter {
-		if !keep("api") {
-			return nil
-		}
-	}
-	if resp, err := u.client.V1UpdatePostgrestServiceConfigWithResponse(ctx, projectRef, c.ToUpdatePostgrestConfigBody()); err != nil {
-		return errors.Errorf("failed to update API config: %w", err)
-	} else if resp.JSON200 == nil {
-		return errors.Errorf("unexpected status %d: %s", resp.StatusCode(), string(resp.Body))
-	}
-	return nil
-}
-
-func (u *ConfigUpdater) UpdateDbSettingsConfig(ctx context.Context, projectRef string, s settings, filter ...func(string) bool) error {
-	dbConfig, err := u.client.V1GetPostgresConfigWithResponse(ctx, projectRef)
-	if err != nil {
-		return errors.Errorf("failed to read DB config: %w", err)
-	} else if dbConfig.JSON200 == nil {
-		return errors.Errorf("unexpected status %d: %s", dbConfig.StatusCode(), string(dbConfig.Body))
-	}
-	dbDiff, err := s.DiffWithRemote(*dbConfig.JSON200)
-	if err != nil {
-		return err
-	} else if len(dbDiff) == 0 {
-		fmt.Fprintln(os.Stderr, "Remote DB config is up to date.")
-		return nil
-	}
-	fmt.Fprintln(os.Stderr, "Updating DB service with config:", string(dbDiff))
-	for _, keep := range filter {
-		if !keep("db") {
-			return nil
-		}
-	}
-	updateBody := s.ToUpdatePostgresConfigBody()
-	if resp, err := u.client.V1UpdatePostgresConfigWithResponse(ctx, projectRef, updateBody); err != nil {
-		return errors.Errorf("failed to update DB config: %w", err)
-	} else if resp.JSON200 == nil {
-		return errors.Errorf("unexpected status %d: %s", resp.StatusCode(), string(resp.Body))
-	}
-	return nil
-}
-
-func (u *ConfigUpdater) UpdateDbConfig(ctx context.Context, projectRef string, c db, filter ...func(string) bool) error {
-	if err := u.UpdateDbSettingsConfig(ctx, projectRef, c.Settings, filter...); err != nil {
-		return err
-	}
-	return nil
-}
-
-func (u *ConfigUpdater) UpdateAuthConfig(ctx context.Context, projectRef string, c auth, filter ...func(string) bool) error {
-	if !c.Enabled {
-		return nil
-	}
-	authConfig, err := u.client.V1GetAuthServiceConfigWithResponse(ctx, projectRef)
-	if err != nil {
-		return errors.Errorf("failed to read Auth config: %w", err)
-	} else if authConfig.JSON200 == nil {
-		return errors.Errorf("unexpected status %d: %s", authConfig.StatusCode(), string(authConfig.Body))
-	}
-	authDiff, err := c.DiffWithRemote(projectRef, *authConfig.JSON200)
-	if err != nil {
-		return err
-	} else if len(authDiff) == 0 {
-		fmt.Fprintln(os.Stderr, "Remote Auth config is up to date.")
-		return nil
-	}
-	fmt.Fprintln(os.Stderr, "Updating Auth service with config:", string(authDiff))
-	for _, keep := range filter {
-		if !keep("auth") {
-			return nil
-		}
-	}
-	if resp, err := u.client.V1UpdateAuthServiceConfigWithResponse(ctx, projectRef, c.ToUpdateAuthConfigBody()); err != nil {
-		return errors.Errorf("failed to update Auth config: %w", err)
-	} else if status := resp.StatusCode(); status < 200 || status >= 300 {
-		return errors.Errorf("unexpected status %d: %s", status, string(resp.Body))
-	}
-	return nil
-}
-
-func (u *ConfigUpdater) UpdateStorageConfig(ctx context.Context, projectRef string, c storage, filter ...func(string) bool) error {
-	if !c.Enabled {
-		return nil
-	}
-	storageConfig, err := u.client.V1GetStorageConfigWithResponse(ctx, projectRef)
-	if err != nil {
-		return errors.Errorf("failed to read Storage config: %w", err)
-	} else if storageConfig.JSON200 == nil {
-		return errors.Errorf("unexpected status %d: %s", storageConfig.StatusCode(), string(storageConfig.Body))
-	}
-	storageDiff, err := c.DiffWithRemote(*storageConfig.JSON200)
-	if err != nil {
-		return err
-	} else if len(storageDiff) == 0 {
-		fmt.Fprintln(os.Stderr, "Remote Storage config is up to date.")
-		return nil
-	}
-	fmt.Fprintln(os.Stderr, "Updating Storage service with config:", string(storageDiff))
-	for _, keep := range filter {
-		if !keep("storage") {
-			return nil
-		}
-	}
-	if resp, err := u.client.V1UpdateStorageConfigWithResponse(ctx, projectRef, c.ToUpdateStorageConfigBody()); err != nil {
-		return errors.Errorf("failed to update Storage config: %w", err)
-	} else if status := resp.StatusCode(); status < 200 || status >= 300 {
-		return errors.Errorf("unexpected status %d: %s", status, string(resp.Body))
-	}
-	return nil
-}
-
-func (u *ConfigUpdater) UpdateExperimentalConfig(ctx context.Context, projectRef string, exp experimental, filter ...func(string) bool) error {
-	if exp.Webhooks != nil && exp.Webhooks.Enabled {
-		fmt.Fprintln(os.Stderr, "Enabling webhooks for project:", projectRef)
-		for _, keep := range filter {
-			if !keep("webhooks") {
-				return nil
-			}
-		}
-		if resp, err := u.client.V1EnableDatabaseWebhookWithResponse(ctx, projectRef); err != nil {
-			return errors.Errorf("failed to enable webhooks: %w", err)
-		} else if status := resp.StatusCode(); status < 200 || status >= 300 {
-			return errors.Errorf("unexpected enable webhook status %d: %s", status, string(resp.Body))
-		}
-	}
-	return nil
->>>>>>> 2185b1ca
 }