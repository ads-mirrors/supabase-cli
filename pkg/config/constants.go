--- conflicted
+++ resolved
@@ -15,13 +15,8 @@
 	edgeRuntimeImage = "supabase/edge-runtime:v1.56.0"
 	vectorImage      = "timberio/vector:0.28.1-alpine"
 	supavisorImage   = "supabase/supavisor:1.1.56"
-<<<<<<< HEAD
 	gotrueImage      = "supabase/gotrue:v2.158.1"
-	realtimeImage    = "supabase/realtime:v2.29.15"
-=======
-	gotrueImage      = "supabase/gotrue:v2.157.1"
 	realtimeImage    = "supabase/realtime:v2.30.23"
->>>>>>> 7ac72ba9
 	storageImage     = "supabase/storage-api:v1.0.6"
 	logflareImage    = "supabase/logflare:1.4.0"
 	// Append to JobImages when adding new dependencies below
