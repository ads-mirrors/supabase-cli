--- conflicted
+++ resolved
@@ -19,12 +19,8 @@
  account_sid = ""
  message_service_sid = ""
  auth_token = ""
-<<<<<<< HEAD
 @@ -87,9 +87,6 @@
  from = ""
-=======
-@@ -86,8 +86,6 @@
->>>>>>> ab95a727
  api_key = ""
  api_secret = ""
  [sms.test_otp]
